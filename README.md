--- conflicted
+++ resolved
@@ -6,7 +6,6 @@
 2. From the directory you would like to install the Harshness Map package `git clone https://github.com/c-core-labs/harshness_map.git`
 3. From the *harshness_map* directory `docker build -t harshness_map .`
 4. To download data from Copernicus Marine, you will need to set your login credentials. This only needs to be done once by running the command `docker run --rm -it -v $PWD/data:/app/data harshness_map copernicusmarine login --configuration-file-directory=/app/data` and entering your Copernicus Marine credentials
-<<<<<<< HEAD
 5. In the *harshness_map/data* directory, create a file called .cdsapirc and populate it with your Copernicus Clmate Data Service API URL and Key as per Step 1 here: https://cds.climate.copernicus.eu/how-to-api
 
 ## Determine Data Available for Download and Processing
@@ -42,18 +41,7 @@
 rather than using uniformly calculated thresholds.
 2. Iceberg Concentration (ibc): Instead of computing thresholds and counting number of days which exceed the thresholds, average annual iceberg concentration is computed instead.
 This aligns with how iceberg concentration data is utilized in the computation of the Fleming-Drover Harshness Index (described below).
-=======
-5. In the *harshness_map/data* directory, create a file called .cdsapirc and populate it with your Copernicus Climate Data Service API URL and Key as per Step 1 here: https://cds.climate.copernicus.eu/how-to-api
-
-
-## Downloading and Preprocessing Annual Data
-The `get_harshness_data` script is used to download annual wave height, sea ice concentration, iceberg density, sea surface temperature, air temperature and wind speed data
-from Copernicus Marine Service, and compute the parameters to be used in the computation of Harshness Index formulas as follows:
-1. The mean annual number of days with a significant wave height greater than a given threshold (1-10 metres)
-2. The mean annual number of days with a sea ice concentration greater than a given threshold (0-90 percent in increments of 10)
-3. The mean annual open water iceberg areal density (# of icebergs per 100 km^2)
-4. The mean annual number of days with an Icing Predictor Index greater than a given threshold (light, moderate, heavey, or extreme icing) *More information on the Icing Predictor Index below
->>>>>>> acceb069
+
 
 ### To Run
 1. From the *harshness_map* directory `docker run --rm -it -v $PWD/data:/app/data harshness_map python -m get_harshness_data`
@@ -100,13 +88,8 @@
 ```
 
 ## Creating a Harshness Map
-<<<<<<< HEAD
 The `create_harshness_map` script is used to generate harshness maps from given data.
 By default the Fleming-Drover Harshness Index is used, but users may specify custom variables and formulas for harshness calculations.
-=======
-The `create_harshness_map` script is used to generate harshness maps from Wave Height, Sea Ice Concentration, Iceberg Density, and Icing Predictor data.
-By default the Fleming-Drover Harshness Index is used, but users may specify custom formulas for harshness calculations.
->>>>>>> acceb069
 
 ### To Run
 1. From the *harshness_map* directory `docker run --rm -it -v $PWD/data:/app/data harshness_map python -m create_harshness_map`
@@ -114,18 +97,10 @@
 ### Parameters
 `--start_year` The first year of data files to include (inclusive). (int)  
 `--end_year` The last year of data to include (inclusive). (int)  
-<<<<<<< HEAD
 `--data_dir` The parent directory containing the given variable data. (str)  
 `--variables` A list of variables to be used in the formula. Also corresponds to the input files that will be searched for in data_dir. (Comma Separated Strings)"  
 `--thresholds` A list of thresholds to use corrsponding to the given variables. (Comma Separated Values)"  
 `--formula` The formula used for calculating the harshness index using gdalCalc where A, B, C, etc. correspond to the ordered list of variables provided. (str)"  
-=======
-`--data_dir` The parent directory containing the directories 'iceberg_annual_data', 'waves_annual_data', and 'sea_ice_annual_data'. (str)  
-`--wave_height_thresh` Used to define wave input files. Input files contain # of days with wave height > <wave_height_thresh> metres. (int 1-10)  
-`--sea_ice_concentration_thresh` Used to define sea ice input files. Input files contain # of days with sea ice concentration > <sea_ice_concentration_thresh> percent. (int 0-90 by 10s)  
-`--icing_thresh` The threshold for the icing predictor index. Options are 'light', 'moderate', 'heavy', or 'extreme'. (str)  
-`--formula` The formula used for calculating the harshness index using gdalCalc where S = Sea Ice Data, W = Wave Data, I = Iceberg Data, P = Icing Predictor Index. (str)  
->>>>>>> acceb069
 `--x_resolution` Resolution of the output file in degrees longitude. (float)  
 `--y_resolution` Resolution of the output file in degrees latitude. (float)  
 `--lon_min` The minimum longitude bound of the output file in degrees. (float)  
@@ -139,14 +114,8 @@
 start_year = datetime.today().year-1  
 end_year = start_year  
 data_dir = os.path.join(os.getcwd(), "data")  
-<<<<<<< HEAD
 variables = ["siconc", "VHM0", "ibc", "icing"]
 thresholds = [0.64, 4, None, "light"]
-=======
-wave_height_thresh = 4  
-sea_ice_concentration_thresh = 60  
-icing_thresh="light"  
->>>>>>> acceb069
 formula = "6*S/350 + 2.5*W/110 + 1.5*(I>0.01)*(12 + 2*log10((I/10000)+1e-40))"  
 x_resolution = 0.2  
 y_resolution = 0.2  
@@ -162,16 +131,9 @@
 --start_year=2020 \
 --end_year=2022 \
 --data_dir="./data" \
-<<<<<<< HEAD
 --variables="siconc,VHM0,ibc"
 --threholds=0.64,4,None
 --formula="4*A/350 + 4.5*B/110 + 1.5*(C>0.01)*(12 + 2*log10((C/10000)+1e-40))" \
-=======
---wave_height_thresh=2 \
---sea_ice_concentration_thresh=0.2 \
---icing_thresh="moderate" \
---formula="4*S/350 + 4*W/110 + 1.5*(I>0.01)*(12 + 2*log10((I/10000)+1e-40)) + 0.5*P/200" \
->>>>>>> acceb069
 --x_resolution=0.4 \
 --y_resolution=0.4 \
 --lon_min=-60 \
@@ -188,41 +150,24 @@
 `6*A/350 + 2.5*B/110 + 1.5*(C>0.01)*(12 + 2*log10((C/10000)+1e-40))`  
   
 Where,  
-<<<<<<< HEAD
 `A` is the average number of days per year with a sea ice concentration > 60%  
 `B` is the average number of days per year with a significant wave height > 4 metres  
 `C` is the average annual icebergdensity (# of icebergs per 100 km<sup>2</sup>)  
-=======
-`S` is the average number of days per year with a sea ice concentration > 60%  
-`W` is the average number of days per year with a significant wave height > 4 metres  
-`I` is the average annual icebergdensity (# of icebergs per 100 km<sup>2</sup>)  
-Note: `P` can also be used in harshness index formulas to represent the average number of days per year with an Icing Predictor Index (described below) greater than a certain threshold, but is not included in the default Fleming-Drover Index
->>>>>>> acceb069
   
 When calling the `create_harshness_map` script, a custom harshness index formula (along with custom input variables) may be passed as an argument.  
 A good place to start when trying out custom formulas is changing certain parameters of the default formula.  
 The default formula can be parameterized as follows:  
   
-<<<<<<< HEAD
 `X*A/D + Y*B/E + Z*(C>T)*(F + G*log10((C/H)+J))`  
 
 Where,  
 `X`, `Y`, and `Z` are weights for `A`, `B`, and `C` respectively, and should sum to 10.  
 `D`, `E`, `F`, `G`, and `H` are normalization factors, and should be adjusted based on the data being used.  
 `J` is a small value added to the log10 argument simply to avoid taking log10 of zero.  
-=======
-`A*S/E + B*W/F + C*(I>T)*(G + H*log10((I/J)+L)) + D*P/K`  
-
-Where,  
-`A`, `B`, `C`, and `D` are weights for `S`, `W`, `I`, and `P` respectively, and should sum to 10.  
-`E`, `F`, `G`, `H`, `J`, and `K` are normalization factors, and should not generally be changed without a knowledge of the data being used.  
-`L` is a small value added to the log10 argument simply to avoid taking log10 of zero.  
->>>>>>> acceb069
 `T` is a threshold for iceberg density. Densities < T will be considered 0.  
 
 These parameters can be modified to create custom formulas.  
 For example, to put more weight on wave height, and less on sea ice and icebergs, you may try:  
-<<<<<<< HEAD
 `1*A/350 + 8*B/110 + 1*(C>0.01)*(12 + 2*log10((C/10000)+1e-40))`  
 Or, you may only want to consider two variables:  
 `5*A/200 + 5*B/10`  
@@ -231,27 +176,11 @@
 If you are interested in viewing only a singe variable, you can use a single variable formula as well:  
 `A`  
 
-=======
-`1*S/350 + 8*W/110 + 1*(I>0.01)*(12 + 2*log10((I/10000)+1e-40))`  
-Or, you may not want to consider iceberg data at all, and include the icing predictor index instead:  
-`5*S/350 + 3*W/110 + 2*P/200`  
-Of course, the formula is completely customizable, so feel free to experiment, here is an example of an acceptable (though probably non-sensical) formula:  
-`S*W + (S>W/10) * I/10 + I/100 + P*W/15`  
-If you are interested in viewing only a singe variable, you can use single variable formulas as well:  
-`S`  
-`W`  
-`I`  
-`P`  
->>>>>>> acceb069
 
 ## Icing Predictor Index
 The icing predictor index is a single parameter which takes sea surface temperature, wind speed, air temperature, and sea ice concentration data into account to provide a prediction of vessel icing rates in different ocean regions.  
 
-<<<<<<< HEAD
-The Icing Predicto Index is calculated using the following formula:
-=======
 The Icing Predictor Index is calculated using the following formula:
->>>>>>> acceb069
 
 `[Va * (Tf-Ta)] / [1 + 0.3*(Tw-Tf)]`
 
