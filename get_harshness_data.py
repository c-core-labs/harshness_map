--- conflicted
+++ resolved
@@ -20,16 +20,13 @@
 import shutil
 from datetime import datetime
 import argparse
-<<<<<<< HEAD
 import cdsapi
 from tqdm import tqdm
 import time
-=======
 import tempfile
 import geopandas as gpd
 import pandas as pd
 import subprocess
->>>>>>> 886c9d01
 
 logger = logging.getLogger(__name__)
 logging.basicConfig(level=logging.INFO)
@@ -515,6 +512,8 @@
     OLDEST_SEA_ICE_DATA_YEAR = 2007
     OLDEST_ICEBERG_DATA_YEAR = 2020
     OLDEST_CDS_DATA_YEAR = 1940
+    OLDEST_OILCO_ICEBERG_DATA_YEAR = 1998
+    NEWEST_OILCO_ICEBERG_DATA_YEAR = 2021
     
     # Note on Salinity data: This data is used to calculate Tf, the freezing point of seawater, but after a brief time searching online, 
     # I couldn't find a universally agreed upon formula for salinity dependant freezing point.
@@ -534,16 +533,8 @@
         os.mkdir(os.path.join(data_dir, "iceberg_annual_data"))
     if not os.path.exists(os.path.join(data_dir, "icing_predicor_annual_data")):
         os.mkdir(os.path.join(data_dir, "icing_predictor_annual_data"))
-    
-<<<<<<< HEAD
-
-=======
-    oldest_wave_height_data_year = 1993
-    oldest_sea_ice_data_year = 2007
-    oldest_iceberg_data_year = 2020
-    oldest_oilco_iceberg_data_year = 1998
-    newest_oilco_iceberg_data_year = 2021
->>>>>>> 886c9d01
+   
+
     ###################################
     ##Surface Wave Significant Height##
 
@@ -635,14 +626,7 @@
 
     ################
     ##Iceberg data##
-<<<<<<< HEAD
-
     if (int(data_year) >= OLDEST_ICEBERG_DATA_YEAR):
-=======
-    
-    
-    if (int(data_year) >= oldest_iceberg_data_year):
->>>>>>> 886c9d01
         #Download Current Year Data
         logger.info(f"Downloading Iceberg Data")
         iceberg_dir_name = f"iceberg_raw_data_{data_year}"
@@ -672,10 +656,7 @@
             shutil.rmtree(os.path.join(data_dir, "raw_data"))
 
         logger.info("Finished processing iceberg data")
-<<<<<<< HEAD
-=======
-        
->>>>>>> 886c9d01
+
     else:
         logger.info(f"Iceberg data is only available from the year {OLDEST_ICEBERG_DATA_YEAR} onward. Not available for {data_year}. Skipping Iceberg data download")
 
@@ -891,7 +872,7 @@
         return(data_dir)
 
 
-    if (int(data_year) >= oldest_oilco_iceberg_data_year and int(data_year) <= newest_oilco_iceberg_data_year):
+    if (int(data_year) >= OLDEST_OILCO_ICEBERG_DATA_YEAR and int(data_year) <= NEWEST_OILCO_ICEBERG_DATA_YEAR):
         logger.info("Reading oilco ice density excel data...")
         
         oilco_data_dir = "oilco_iceberg_data"
